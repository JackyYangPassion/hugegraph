--- conflicted
+++ resolved
@@ -94,13 +94,7 @@
 
     <modules>
         <module>hugegraph-server</module>
-<<<<<<< HEAD
-        <!--  TODO: uncomment when merge into pd and store-->
-        <module>hugegraph-pd</module>
-<!--        <module>hugegraph-store</module>-->
-=======
         <module>hugegraph-pd</module>
         <module>hugegraph-store</module>
->>>>>>> c72bda62
     </modules>
 </project>